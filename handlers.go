--- conflicted
+++ resolved
@@ -1,27 +1,23 @@
 package main
 
 import (
+	"bytes"
 	"context"
 	"database/sql"
 	"encoding/json"
 	"errors"
 	"fmt"
+	"image"
+	"image/jpeg"
 	"net/http"
 	"os"
 	"path/filepath"
 	"strconv"
 	"strings"
 	"time"
-<<<<<<< HEAD
-=======
-	"database/sql"
-	"image"
-	"image/jpeg"
-	"bytes"
->>>>>>> 5d1e2523
-
+
+	"github.com/gorilla/mux"
 	"github.com/nfnt/resize"
-	"github.com/gorilla/mux"
 	"github.com/patrickmn/go-cache"
 	"github.com/vincent-petithory/dataurl"
 	"go.mau.fi/whatsmeow"
@@ -659,8 +655,8 @@
 				QuotedMessage: &waProto.Message{Conversation: proto.String("")},
 			}
 		}
-		if(t.ContextInfo.MentionedJID != nil) {
-			if(msg.ExtendedTextMessage.ContextInfo == nil) {
+		if t.ContextInfo.MentionedJID != nil {
+			if msg.ExtendedTextMessage.ContextInfo == nil {
 				msg.ExtendedTextMessage.ContextInfo = &waProto.ContextInfo{}
 			}
 			msg.ExtendedTextMessage.ContextInfo.MentionedJID = t.ContextInfo.MentionedJID
@@ -781,8 +777,8 @@
 				QuotedMessage: &waProto.Message{Conversation: proto.String("")},
 			}
 		}
-		if(t.ContextInfo.MentionedJID != nil) {
-			if(msg.ExtendedTextMessage.ContextInfo == nil) {
+		if t.ContextInfo.MentionedJID != nil {
+			if msg.ExtendedTextMessage.ContextInfo == nil {
 				msg.ExtendedTextMessage.ContextInfo = &waProto.ContextInfo{}
 			}
 			msg.ExtendedTextMessage.ContextInfo.MentionedJID = t.ContextInfo.MentionedJID
@@ -908,7 +904,6 @@
 				return
 			}
 
-
 		} else {
 			s.Respond(w, r, http.StatusBadRequest, errors.New("Image data should start with \"data:image/png;base64,\""))
 			return
@@ -927,8 +922,8 @@
 		}}
 
 		if t.ContextInfo.StanzaID != nil {
-			if(msg.ImageMessage.ContextInfo == nil) {
-				msg.ImageMessage.ContextInfo = &waProto.ContextInfo {
+			if msg.ImageMessage.ContextInfo == nil {
+				msg.ImageMessage.ContextInfo = &waProto.ContextInfo{
 					StanzaID:      proto.String(*t.ContextInfo.StanzaID),
 					Participant:   proto.String(*t.ContextInfo.Participant),
 					QuotedMessage: &waProto.Message{Conversation: proto.String("")},
@@ -936,7 +931,7 @@
 			}
 		}
 
-		if(t.ContextInfo.MentionedJID != nil) {
+		if t.ContextInfo.MentionedJID != nil {
 			msg.ImageMessage.ContextInfo.MentionedJID = t.ContextInfo.MentionedJID
 		}
 
@@ -1051,8 +1046,8 @@
 				QuotedMessage: &waProto.Message{Conversation: proto.String("")},
 			}
 		}
-		if(t.ContextInfo.MentionedJID != nil) {
-			if(msg.ExtendedTextMessage.ContextInfo == nil) {
+		if t.ContextInfo.MentionedJID != nil {
+			if msg.ExtendedTextMessage.ContextInfo == nil {
 				msg.ExtendedTextMessage.ContextInfo = &waProto.ContextInfo{}
 			}
 			msg.ExtendedTextMessage.ContextInfo.MentionedJID = t.ContextInfo.MentionedJID
@@ -1171,8 +1166,8 @@
 				QuotedMessage: &waProto.Message{Conversation: proto.String("")},
 			}
 		}
-		if(t.ContextInfo.MentionedJID != nil) {
-			if(msg.ExtendedTextMessage.ContextInfo == nil) {
+		if t.ContextInfo.MentionedJID != nil {
+			if msg.ExtendedTextMessage.ContextInfo == nil {
 				msg.ExtendedTextMessage.ContextInfo = &waProto.ContextInfo{}
 			}
 			msg.ExtendedTextMessage.ContextInfo.MentionedJID = t.ContextInfo.MentionedJID
@@ -1265,8 +1260,8 @@
 				QuotedMessage: &waProto.Message{Conversation: proto.String("")},
 			}
 		}
-		if(t.ContextInfo.MentionedJID != nil) {
-			if(msg.ExtendedTextMessage.ContextInfo == nil) {
+		if t.ContextInfo.MentionedJID != nil {
+			if msg.ExtendedTextMessage.ContextInfo == nil {
 				msg.ExtendedTextMessage.ContextInfo = &waProto.ContextInfo{}
 			}
 			msg.ExtendedTextMessage.ContextInfo.MentionedJID = t.ContextInfo.MentionedJID
@@ -1361,8 +1356,8 @@
 				QuotedMessage: &waProto.Message{Conversation: proto.String("")},
 			}
 		}
-		if(t.ContextInfo.MentionedJID != nil) {
-			if(msg.ExtendedTextMessage.ContextInfo == nil) {
+		if t.ContextInfo.MentionedJID != nil {
+			if msg.ExtendedTextMessage.ContextInfo == nil {
 				msg.ExtendedTextMessage.ContextInfo = &waProto.ContextInfo{}
 			}
 			msg.ExtendedTextMessage.ContextInfo.MentionedJID = t.ContextInfo.MentionedJID
@@ -1702,8 +1697,8 @@
 				QuotedMessage: &waProto.Message{Conversation: proto.String("")},
 			}
 		}
-		if(t.ContextInfo.MentionedJID != nil) {
-			if(msg.ExtendedTextMessage.ContextInfo == nil) {
+		if t.ContextInfo.MentionedJID != nil {
+			if msg.ExtendedTextMessage.ContextInfo == nil {
 				msg.ExtendedTextMessage.ContextInfo = &waProto.ContextInfo{}
 			}
 			msg.ExtendedTextMessage.ContextInfo.MentionedJID = t.ContextInfo.MentionedJID
