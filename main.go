package main

import (
	"context"
	"database/sql"
	"flag"
	"fmt"
	"net/http"
	"os"
	"os/signal"
	"path/filepath"
	"syscall"
	"time"

	"go.mau.fi/whatsmeow/store/sqlstore"
	waLog "go.mau.fi/whatsmeow/util/log"

	"github.com/gorilla/mux"
	_ "github.com/mattn/go-sqlite3"
	"github.com/patrickmn/go-cache"
	"github.com/rs/zerolog"
	_ "modernc.org/sqlite"
)

type server struct {
	db     *sql.DB
	router *mux.Router
	exPath string
}

var (
<<<<<<< HEAD
	address    = flag.String("address", "0.0.0.0", "Bind IP Address")
	port       = flag.String("port", "8080", "Listen Port")
	waDebug    = flag.String("wadebug", "", "Enable whatsmeow debug (INFO or DEBUG)")
	logType    = flag.String("logtype", "console", "Type of log output (console or json)")
	sslcert    = flag.String("sslcertificate", "", "SSL Certificate File")
	sslprivkey = flag.String("sslprivatekey", "", "SSL Certificate Private Key File")
	adminToken = flag.String("admintoken", "", "Security Token to authorize admin actions (list/create/remove users)")
	container  *sqlstore.Container
=======
	address     = flag.String("address", "0.0.0.0", "Bind IP Address")
	port        = flag.String("port", "8080", "Listen Port")
	waDebug     = flag.String("wadebug", "", "Enable whatsmeow debug (INFO or DEBUG)")
	logType     = flag.String("logtype", "console", "Type of log output (console or json)")
	colorOutput = flag.Bool("color", false, "Enable colored output for console logs")
	sslcert     = flag.String("sslcertificate", "", "SSL Certificate File")
	sslprivkey  = flag.String("sslprivatekey", "", "SSL Certificate Private Key File")
	adminToken  = flag.String("admintoken", "", "Security Token to authorize admin actions (list/create/remove users)")
    container *sqlstore.Container
>>>>>>> 5d1e2523

	killchannel   = make(map[int](chan bool))
	userinfocache = cache.New(5*time.Minute, 10*time.Minute)
	log           zerolog.Logger
)

func init() {

	flag.Parse()

<<<<<<< HEAD
	if *logType == "json" {
		log = zerolog.New(os.Stdout).With().Timestamp().Str("role", filepath.Base(os.Args[0])).Logger()
	} else {
		output := zerolog.ConsoleWriter{Out: os.Stdout, TimeFormat: time.RFC3339}
		log = zerolog.New(output).With().Timestamp().Str("role", filepath.Base(os.Args[0])).Logger()
	}
=======
	if(*logType=="json") {
        log = zerolog.New(os.Stdout).With().Timestamp().Str("role",filepath.Base(os.Args[0])).Logger()
    } else {
		output := zerolog.ConsoleWriter{Out: os.Stdout, TimeFormat: time.RFC3339, NoColor: !*colorOutput}
        log = zerolog.New(output).With().Timestamp().Str("role",filepath.Base(os.Args[0])).Logger()
    }
>>>>>>> 5d1e2523

	if *adminToken == "" {
		if v := os.Getenv("WUZAPI_ADMIN_TOKEN"); v != "" {
			*adminToken = v
		}
	}

}

func main() {

	ex, err := os.Executable()
	if err != nil {
		panic(err)
	}
	exPath := filepath.Dir(ex)

	dbDirectory := exPath + "/dbdata"
	_, err = os.Stat(dbDirectory)
	if os.IsNotExist(err) {
		errDir := os.MkdirAll(dbDirectory, 0751)
		if errDir != nil {
			panic("Could not create dbdata directory")
		}
	}

	db, err := sql.Open("sqlite", exPath+"/dbdata/users.db")
	if err != nil {
		log.Fatal().Err(err).Msg("Could not open/create " + exPath + "/dbdata/users.db")
		os.Exit(1)
	}
	defer db.Close()

	sqlStmt := `CREATE TABLE IF NOT EXISTS users (id INTEGER NOT NULL PRIMARY KEY, name TEXT NOT NULL, token TEXT NOT NULL, webhook TEXT NOT NULL default "", jid TEXT NOT NULL default "", qrcode TEXT NOT NULL default "", connected INTEGER, expiration INTEGER, events TEXT NOT NULL default "All");`
	_, err = db.Exec(sqlStmt)
	if err != nil {
		panic(fmt.Sprintf("%q: %s\n", err, sqlStmt))
	}

<<<<<<< HEAD
	if *waDebug != "" {
		dbLog := waLog.Stdout("Database", *waDebug, true)
		container, err = sqlstore.New("sqlite", "file:"+exPath+"/dbdata/main.db?_pragma=foreign_keys(1)&_busy_timeout=3000", dbLog)
=======
	if(*waDebug!="") {
		dbLog := waLog.Stdout("Database", *waDebug, *colorOutput)
        container, err = sqlstore.New("sqlite", "file:"+exPath+"/dbdata/main.db?_pragma=foreign_keys(1)&_busy_timeout=3000", dbLog)
>>>>>>> 5d1e2523
	} else {
		container, err = sqlstore.New("sqlite", "file:"+exPath+"/dbdata/main.db?_pragma=foreign_keys(1)&_busy_timeout=3000", nil)
	}
	if err != nil {
		panic(err)
	}

	s := &server{
		router: mux.NewRouter(),
		db:     db,
		exPath: exPath,
	}
	s.routes()

	s.connectOnStartup()

	srv := &http.Server{
		Addr:    *address + ":" + *port,
		Handler: s.router,
		ReadHeaderTimeout: 20 * time.Second,
		ReadTimeout:	   60 * time.Second,
		WriteTimeout:	  120 * time.Second,
		IdleTimeout:	   180 * time.Second,
	}

	done := make(chan os.Signal, 1)
	signal.Notify(done, os.Interrupt, syscall.SIGINT, syscall.SIGTERM)

	go func() {
		if *sslcert != "" {
			if err := srv.ListenAndServeTLS(*sslcert, *sslprivkey); err != nil && err != http.ErrServerClosed {
				//log.Fatalf("listen: %s\n", err)
				log.Fatal().Err(err).Msg("Startup failed")
			}
		} else {
			if err := srv.ListenAndServe(); err != nil && err != http.ErrServerClosed {
				//log.Fatalf("listen: %s\n", err)
				log.Fatal().Err(err).Msg("Startup failed")
			}
		}
	}()
	//wlog.Infof("Server Started. Listening on %s:%s", *address, *port)
	log.Info().Str("address", *address).Str("port", *port).Msg("Server Started")

	<-done
	log.Info().Msg("Server Stoped")

	ctx, cancel := context.WithTimeout(context.Background(), 5*time.Second)
	defer func() {
		// extra handling here
		cancel()
	}()

	if err := srv.Shutdown(ctx); err != nil {
		log.Error().Str("error", fmt.Sprintf("%+v", err)).Msg("Server Shutdown Failed")
		os.Exit(1)
	}
	log.Info().Msg("Server Exited Properly")
}<|MERGE_RESOLUTION|>--- conflicted
+++ resolved
@@ -29,16 +29,6 @@
 }
 
 var (
-<<<<<<< HEAD
-	address    = flag.String("address", "0.0.0.0", "Bind IP Address")
-	port       = flag.String("port", "8080", "Listen Port")
-	waDebug    = flag.String("wadebug", "", "Enable whatsmeow debug (INFO or DEBUG)")
-	logType    = flag.String("logtype", "console", "Type of log output (console or json)")
-	sslcert    = flag.String("sslcertificate", "", "SSL Certificate File")
-	sslprivkey = flag.String("sslprivatekey", "", "SSL Certificate Private Key File")
-	adminToken = flag.String("admintoken", "", "Security Token to authorize admin actions (list/create/remove users)")
-	container  *sqlstore.Container
-=======
 	address     = flag.String("address", "0.0.0.0", "Bind IP Address")
 	port        = flag.String("port", "8080", "Listen Port")
 	waDebug     = flag.String("wadebug", "", "Enable whatsmeow debug (INFO or DEBUG)")
@@ -47,8 +37,7 @@
 	sslcert     = flag.String("sslcertificate", "", "SSL Certificate File")
 	sslprivkey  = flag.String("sslprivatekey", "", "SSL Certificate Private Key File")
 	adminToken  = flag.String("admintoken", "", "Security Token to authorize admin actions (list/create/remove users)")
-    container *sqlstore.Container
->>>>>>> 5d1e2523
+	container   *sqlstore.Container
 
 	killchannel   = make(map[int](chan bool))
 	userinfocache = cache.New(5*time.Minute, 10*time.Minute)
@@ -59,21 +48,12 @@
 
 	flag.Parse()
 
-<<<<<<< HEAD
 	if *logType == "json" {
 		log = zerolog.New(os.Stdout).With().Timestamp().Str("role", filepath.Base(os.Args[0])).Logger()
 	} else {
-		output := zerolog.ConsoleWriter{Out: os.Stdout, TimeFormat: time.RFC3339}
+		output := zerolog.ConsoleWriter{Out: os.Stdout, TimeFormat: time.RFC3339, NoColor: !*colorOutput}
 		log = zerolog.New(output).With().Timestamp().Str("role", filepath.Base(os.Args[0])).Logger()
 	}
-=======
-	if(*logType=="json") {
-        log = zerolog.New(os.Stdout).With().Timestamp().Str("role",filepath.Base(os.Args[0])).Logger()
-    } else {
-		output := zerolog.ConsoleWriter{Out: os.Stdout, TimeFormat: time.RFC3339, NoColor: !*colorOutput}
-        log = zerolog.New(output).With().Timestamp().Str("role",filepath.Base(os.Args[0])).Logger()
-    }
->>>>>>> 5d1e2523
 
 	if *adminToken == "" {
 		if v := os.Getenv("WUZAPI_ADMIN_TOKEN"); v != "" {
@@ -113,15 +93,9 @@
 		panic(fmt.Sprintf("%q: %s\n", err, sqlStmt))
 	}
 
-<<<<<<< HEAD
 	if *waDebug != "" {
-		dbLog := waLog.Stdout("Database", *waDebug, true)
+		dbLog := waLog.Stdout("Database", *waDebug, *colorOutput)
 		container, err = sqlstore.New("sqlite", "file:"+exPath+"/dbdata/main.db?_pragma=foreign_keys(1)&_busy_timeout=3000", dbLog)
-=======
-	if(*waDebug!="") {
-		dbLog := waLog.Stdout("Database", *waDebug, *colorOutput)
-        container, err = sqlstore.New("sqlite", "file:"+exPath+"/dbdata/main.db?_pragma=foreign_keys(1)&_busy_timeout=3000", dbLog)
->>>>>>> 5d1e2523
 	} else {
 		container, err = sqlstore.New("sqlite", "file:"+exPath+"/dbdata/main.db?_pragma=foreign_keys(1)&_busy_timeout=3000", nil)
 	}
@@ -139,12 +113,12 @@
 	s.connectOnStartup()
 
 	srv := &http.Server{
-		Addr:    *address + ":" + *port,
-		Handler: s.router,
+		Addr:              *address + ":" + *port,
+		Handler:           s.router,
 		ReadHeaderTimeout: 20 * time.Second,
-		ReadTimeout:	   60 * time.Second,
-		WriteTimeout:	  120 * time.Second,
-		IdleTimeout:	   180 * time.Second,
+		ReadTimeout:       60 * time.Second,
+		WriteTimeout:      120 * time.Second,
+		IdleTimeout:       180 * time.Second,
 	}
 
 	done := make(chan os.Signal, 1)
