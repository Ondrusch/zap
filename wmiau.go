package main

import (
	"context"
	"crypto/tls"
	"database/sql"
	"encoding/base64"
	"encoding/json"
	"errors"
	"fmt"
	"os"
	"strconv"
	"strings"
	"time"

	"github.com/go-resty/resty/v2"
	"github.com/mdp/qrterminal/v3"
	"github.com/patrickmn/go-cache"
	"github.com/skip2/go-qrcode"
	"go.mau.fi/whatsmeow"
	"go.mau.fi/whatsmeow/appstate"
	waProto "go.mau.fi/whatsmeow/binary/proto"
	"go.mau.fi/whatsmeow/store"
	_ "modernc.org/sqlite"

	//	"go.mau.fi/whatsmeow/store/sqlstore"
	"go.mau.fi/whatsmeow/types"
	"go.mau.fi/whatsmeow/types/events"
	waLog "go.mau.fi/whatsmeow/util/log"
	//"google.golang.org/protobuf/proto"
)

// var wlog waLog.Logger
var clientPointer = make(map[int]*whatsmeow.Client)
var clientHttp = make(map[int]*resty.Client)
var historySyncID int32

type MyClient struct {
	WAClient       *whatsmeow.Client
	eventHandlerID uint32
	userID         int
	token          string
	subscriptions  []string
	db             *sql.DB
}

// Connects to Whatsapp Websocket on server startup if last state was connected
func (s *server) connectOnStartup() {
	rows, err := s.db.Query("SELECT id,token,jid,webhook,events FROM users WHERE connected=1")
	if err != nil {
		log.Error().Err(err).Msg("DB Problem")
		return
	}
	defer rows.Close()
	for rows.Next() {
		txtid := ""
		token := ""
		jid := ""
		webhook := ""
		events := ""
		err = rows.Scan(&txtid, &token, &jid, &webhook, &events)
		if err != nil {
			log.Error().Err(err).Msg("DB Problem")
			return
		} else {
			log.Info().Str("token", token).Msg("Connect to Whatsapp on startup")
			v := Values{map[string]string{
				"Id":      txtid,
				"Jid":     jid,
				"Webhook": webhook,
				"Token":   token,
				"Events":  events,
			}}
			userinfocache.Set(token, v, cache.NoExpiration)
			userid, _ := strconv.Atoi(txtid)
			// Gets and set subscription to webhook events
			eventarray := strings.Split(events, ",")

			var subscribedEvents []string
			if len(eventarray) < 1 {
				if !Find(subscribedEvents, "All") {
					subscribedEvents = append(subscribedEvents, "All")
				}
			} else {
				for _, arg := range eventarray {
					if !Find(messageTypes, arg) {
						log.Warn().Str("Type", arg).Msg("Message type discarded")
						continue
					}
					if !Find(subscribedEvents, arg) {
						subscribedEvents = append(subscribedEvents, arg)
					}
				}
			}
			eventstring := strings.Join(subscribedEvents, ",")
			log.Info().Str("events", eventstring).Str("jid", jid).Msg("Attempt to connect")
			killchannel[userid] = make(chan bool)
			go s.startClient(userid, jid, token, subscribedEvents)
		}
	}
	err = rows.Err()
	if err != nil {
		log.Error().Err(err).Msg("DB Problem")
	}
}

func parseJID(arg string) (types.JID, bool) {
	if arg[0] == '+' {
		arg = arg[1:]
	}
	if !strings.ContainsRune(arg, '@') {
		return types.NewJID(arg, types.DefaultUserServer), true
	} else {
		recipient, err := types.ParseJID(arg)
		if err != nil {
			log.Error().Err(err).Msg("Invalid JID")
			return recipient, false
		} else if recipient.User == "" {
			log.Error().Err(err).Msg("Invalid JID no server specified")
			return recipient, false
		}
		return recipient, true
	}
}

func (s *server) startClient(userID int, textjid string, token string, subscriptions []string) {

	log.Info().Str("userid", strconv.Itoa(userID)).Str("jid", textjid).Msg("Starting websocket connection to Whatsapp")

	var deviceStore *store.Device
	var err error

	if clientPointer[userID] != nil {
		isConnected := clientPointer[userID].IsConnected()
		if isConnected == true {
			return
		}
	}

	if textjid != "" {
		jid, _ := parseJID(textjid)
		// If you want multiple sessions, remember their JIDs and use .GetDevice(jid) or .GetAllDevices() instead.
		//deviceStore, err := container.GetFirstDevice()
		deviceStore, err = container.GetDevice(jid)
		if err != nil {
			panic(err)
		}
	} else {
		log.Warn().Msg("No jid found. Creating new device")
		deviceStore = container.NewDevice()
	}

	if deviceStore == nil {
		log.Warn().Msg("No store found. Creating new one")
		deviceStore = container.NewDevice()
	}

	//store.CompanionProps.PlatformType = waProto.CompanionProps_CHROME.Enum()
	//store.CompanionProps.Os = proto.String("Mac OS")

	osName := "macOS"
	store.DeviceProps.PlatformType = waProto.DeviceProps_CHROME.Enum()
	store.DeviceProps.Os = &osName

	clientLog := waLog.Stdout("Client", *waDebug, *colorOutput)
	var client *whatsmeow.Client
	if *waDebug != "" {
		client = whatsmeow.NewClient(deviceStore, clientLog)
	} else {
		client = whatsmeow.NewClient(deviceStore, nil)
	}
	clientPointer[userID] = client
	mycli := MyClient{client, 1, userID, token, subscriptions, s.db}
	mycli.eventHandlerID = mycli.WAClient.AddEventHandler(mycli.myEventHandler)

	//clientHttp[userID] = resty.New().EnableTrace()
	clientHttp[userID] = resty.New()
	clientHttp[userID].SetRedirectPolicy(resty.FlexibleRedirectPolicy(15))
	if *waDebug == "DEBUG" {
		clientHttp[userID].SetDebug(true)
	}
	clientHttp[userID].SetTimeout(5 * time.Second)
	clientHttp[userID].SetTLSClientConfig(&tls.Config{InsecureSkipVerify: true})
	clientHttp[userID].OnError(func(req *resty.Request, err error) {
		if v, ok := err.(*resty.ResponseError); ok {
			// v.Response contains the last response from the server
			// v.Err contains the original error
			log.Debug().Str("response", v.Response.String()).Msg("resty error")
			log.Error().Err(v.Err).Msg("resty error")
		}
	})

	if client.Store.ID == nil {
		// No ID stored, new login

		qrChan, err := client.GetQRChannel(context.Background())
		if err != nil {
			// This error means that we're already logged in, so ignore it.
			if !errors.Is(err, whatsmeow.ErrQRStoreContainsID) {
				log.Error().Err(err).Msg("Failed to get QR channel")
			}
		} else {
			err = client.Connect() // Si no conectamos no se puede generar QR
			if err != nil {
				panic(err)
			}
			for evt := range qrChan {
				if evt.Event == "code" {
					// Display QR code in terminal (useful for testing/developing)
					if *logType != "json" {
						qrterminal.GenerateHalfBlock(evt.Code, qrterminal.L, os.Stdout)
						fmt.Println("QR code:\n", evt.Code)
					}
					// Store encoded/embeded base64 QR on database for retrieval with the /qr endpoint
					image, _ := qrcode.Encode(evt.Code, qrcode.Medium, 256)
					base64qrcode := "data:image/png;base64," + base64.StdEncoding.EncodeToString(image)
					sqlStmt := `UPDATE users SET qrcode=? WHERE id=?`
					_, err := s.db.Exec(sqlStmt, base64qrcode, userID)
					if err != nil {
						log.Error().Err(err).Msg(sqlStmt)
					}
				} else if evt.Event == "timeout" {
					// Clear QR code from DB on timeout
					sqlStmt := `UPDATE users SET qrcode=? WHERE id=?`
					_, err := s.db.Exec(sqlStmt, "", userID)
					if err != nil {
						log.Error().Err(err).Msg(sqlStmt)
					}
					log.Warn().Msg("QR timeout killing channel")
					delete(clientPointer, userID)
					killchannel[userID] <- true
				} else if evt.Event == "success" {
					log.Info().Msg("QR pairing ok!")
					// Clear QR code after pairing
					sqlStmt := `UPDATE users SET qrcode=? WHERE id=?`
					_, err := s.db.Exec(sqlStmt, "", userID)
					if err != nil {
						log.Error().Err(err).Msg(sqlStmt)
					}
				} else {
					log.Info().Str("event", evt.Event).Msg("Login event")
				}
			}
		}

	} else {
		// Already logged in, just connect
		log.Info().Msg("Already logged in, just connect")
		err = client.Connect()
		if err != nil {
			panic(err)
		}
	}

	// Keep connected client live until disconnected/killed
	for {
		select {
		case <-killchannel[userID]:
			log.Info().Str("userid", strconv.Itoa(userID)).Msg("Received kill signal")
			client.Disconnect()
			delete(clientPointer, userID)
			sqlStmt := `UPDATE users SET connected=0 WHERE id=?`
			_, err := s.db.Exec(sqlStmt, userID)
			if err != nil {
				log.Error().Err(err).Msg(sqlStmt)
			}
			return
		default:
			time.Sleep(1000 * time.Millisecond)
			//log.Info().Str("jid",textjid).Msg("Loop the loop")
		}
	}
}

func (mycli *MyClient) myEventHandler(rawEvt interface{}) {
	// txtid := strconv.Itoa(mycli.userID)
	postmap := make(map[string]interface{})
	postmap["event"] = rawEvt
	dowebhook := 0
	path := ""

	// ex, err := os.Executable()
	// if err != nil {
	// 	panic(err)
	// }
	// exPath := filepath.Dir(ex)

	switch evt := rawEvt.(type) {
	case *events.AppStateSyncComplete:
		if len(mycli.WAClient.Store.PushName) > 0 && evt.Name == appstate.WAPatchCriticalBlock {
			err := mycli.WAClient.SendPresence(types.PresenceAvailable)
			if err != nil {
				log.Warn().Err(err).Msg("Failed to send available presence")
			} else {
				log.Info().Msg("Marked self as available")
			}
		}
	case *events.Connected, *events.PushNameSetting:
		if len(mycli.WAClient.Store.PushName) == 0 {
			return
		}
		// Send presence available when connecting and when the pushname is changed.
		// This makes sure that outgoing messages always have the right pushname.
		err := mycli.WAClient.SendPresence(types.PresenceAvailable)
		if err != nil {
			log.Warn().Err(err).Msg("Failed to send available presence")
		} else {
			log.Info().Msg("Marked self as available")
		}
		sqlStmt := `UPDATE users SET connected=1 WHERE id=?`
		_, err = mycli.db.Exec(sqlStmt, mycli.userID)
		if err != nil {
			log.Error().Err(err).Msg(sqlStmt)
			return
		}
	case *events.PairSuccess:
		log.Info().Str("userid", strconv.Itoa(mycli.userID)).Str("token", mycli.token).Str("ID", evt.ID.String()).Str("BusinessName", evt.BusinessName).Str("Platform", evt.Platform).Msg("QR Pair Success")
		jid := evt.ID
		sqlStmt := `UPDATE users SET jid=? WHERE id=?`
		_, err := mycli.db.Exec(sqlStmt, jid, mycli.userID)
		if err != nil {
			log.Error().Err(err).Msg(sqlStmt)
			return
		}

		myuserinfo, found := userinfocache.Get(mycli.token)
		if !found {
			log.Warn().Msg("No user info cached on pairing?")
		} else {
			txtid := myuserinfo.(Values).Get("Id")
			token := myuserinfo.(Values).Get("Token")
			v := updateUserInfo(myuserinfo, "Jid", fmt.Sprintf("%s", jid))
			userinfocache.Set(token, v, cache.NoExpiration)
			log.Info().Str("jid", jid.String()).Str("userid", txtid).Str("token", token).Msg("User information set")
		}
	case *events.StreamReplaced:
		log.Info().Msg("Received StreamReplaced event")
		return
	case *events.Message:
		postmap["type"] = "Message"
		dowebhook = 0
		metaParts := []string{fmt.Sprintf("pushname: %s", evt.Info.PushName), fmt.Sprintf("timestamp: %s", evt.Info.Timestamp)}
		if evt.Info.Type != "" {
			metaParts = append(metaParts, fmt.Sprintf("type: %s", evt.Info.Type))
		}
		if evt.Info.Category != "" {
			metaParts = append(metaParts, fmt.Sprintf("category: %s", evt.Info.Category))
		}
		if evt.IsViewOnce {
			metaParts = append(metaParts, "view once")
		}
		if evt.IsViewOnce {
			metaParts = append(metaParts, "ephemeral")
		}

<<<<<<< HEAD
		log.Info().Str("id", evt.Info.ID).Str("source", evt.Info.SourceString()).Str("parts", strings.Join(metaParts, ", ")).Msg("Message Received")

		// // try to get Image if any
		// img := evt.Message.GetImageMessage()
		// if img != nil {

		// 	// check/creates user directory for files
		// 	userDirectory := filepath.Join(exPath, "files", "user_"+txtid)
		// 	_, err := os.Stat(userDirectory)
		// 	if os.IsNotExist(err) {
		// 		errDir := os.MkdirAll(userDirectory, 0751)
		// 		if errDir != nil {
		// 			log.Error().Err(errDir).Msg("Could not create user directory")
		// 			return
		// 		}
		// 	}

		// 	data, err := mycli.WAClient.Download(img)
		// 	if err != nil {
		// 		log.Error().Err(err).Msg("Failed to download image")
		// 		return
		// 	}
		// 	exts, _ := mime.ExtensionsByType(img.GetMimetype())
		// 	path = filepath.Join(userDirectory, evt.Info.ID+exts[0])
		// 	err = os.WriteFile(path, data, 0600)
		// 	if err != nil {
		// 		log.Error().Err(err).Msg("Failed to save image")
		// 		return
		// 	}
		// 	log.Info().Str("path", path).Msg("Image saved")
		// }

		// // try to get Audio if any
		// audio := evt.Message.GetAudioMessage()
		// if audio != nil {

		// 	// check/creates user directory for files
		// 	userDirectory := filepath.Join(exPath, "files", "user_"+txtid)
		// 	_, err := os.Stat(userDirectory)
		// 	if os.IsNotExist(err) {
		// 		errDir := os.MkdirAll(userDirectory, 0751)
		// 		if errDir != nil {
		// 			log.Error().Err(errDir).Msg("Could not create user directory")
		// 			return
		// 		}
		// 	}

		// 	data, err := mycli.WAClient.Download(audio)
		// 	if err != nil {
		// 		log.Error().Err(err).Msg("Failed to download audio")
		// 		return
		// 	}
		// 	exts, _ := mime.ExtensionsByType(audio.GetMimetype())
		// 	path = filepath.Join(userDirectory, evt.Info.ID+exts[0])
		// 	err = os.WriteFile(path, data, 0600)
		// 	if err != nil {
		// 		log.Error().Err(err).Msg("Failed to save audio")
		// 		return
		// 	}
		// 	log.Info().Str("path", path).Msg("Audio saved")
		// }

		// // try to get Document if any
		// document := evt.Message.GetDocumentMessage()
		// if document != nil {

		// 	// check/creates user directory for files
		// 	userDirectory := filepath.Join(exPath, "files", "user_"+txtid)
		// 	_, err := os.Stat(userDirectory)
		// 	if os.IsNotExist(err) {
		// 		errDir := os.MkdirAll(userDirectory, 0751)
		// 		if errDir != nil {
		// 			log.Error().Err(errDir).Msg("Could not create user directory")
		// 			return
		// 		}
		// 	}

		// 	data, err := mycli.WAClient.Download(document)
		// 	if err != nil {
		// 		log.Error().Err(err).Msg("Failed to download document")
		// 		return
		// 	}
		// 	extension := ""
		// 	exts, err := mime.ExtensionsByType(document.GetMimetype())
		// 	if err != nil {
		// 		extension = exts[0]
		// 	} else {
		// 		filename := document.FileName
		// 		extension = filepath.Ext(*filename)
		// 	}
		// 	path = filepath.Join(userDirectory, evt.Info.ID+extension)
		// 	err = os.WriteFile(path, data, 0600)
		// 	if err != nil {
		// 		log.Error().Err(err).Msg("Failed to save document")
		// 		return
		// 	}
		// 	log.Info().Str("path", path).Msg("Document saved")
		// }
=======
		log.Info().Str("id",evt.Info.ID).Str("source",evt.Info.SourceString()).Str("parts",strings.Join(metaParts,", ")).Msg("Message Received")

		// try to get Image if any
		img := evt.Message.GetImageMessage()
		if img != nil {

			// check/creates user directory for files
			userDirectory := filepath.Join(exPath, "files", "user_"+txtid)
			_, err := os.Stat(userDirectory)
			if os.IsNotExist(err) {
				errDir := os.MkdirAll(userDirectory, 0751)
				if errDir != nil {
					log.Error().Err(errDir).Msg("Could not create user directory")
					return
				}
			}

			data, err := mycli.WAClient.Download(img)
			if err != nil {
				log.Error().Err(err).Msg("Failed to download image")
				return
			}
			exts, _ := mime.ExtensionsByType(img.GetMimetype())
			path = filepath.Join(userDirectory, evt.Info.ID+exts[0])
			err = os.WriteFile(path, data, 0600)
			if err != nil {
				log.Error().Err(err).Msg("Failed to save image")
				return
			}
			log.Info().Str("path",path).Msg("Image saved")
		}

		// try to get Audio if any
		audio := evt.Message.GetAudioMessage()
		if audio != nil {

			// check/creates user directory for files
			userDirectory := filepath.Join(exPath, "files", "user_"+txtid)
			_, err := os.Stat(userDirectory)
			if os.IsNotExist(err) {
				errDir := os.MkdirAll(userDirectory, 0751)
				if errDir != nil {
					log.Error().Err(errDir).Msg("Could not create user directory")
					return
				}
			}

			data, err := mycli.WAClient.Download(audio)
			if err != nil {
				log.Error().Err(err).Msg("Failed to download audio")
				return
			}
			exts, _ := mime.ExtensionsByType(audio.GetMimetype())
			var ext string
			if len(exts) > 0 {
				ext = exts[0]
			} else {
				ext = ".ogg"
			}
			path = filepath.Join(userDirectory, evt.Info.ID+ext)
			err = os.WriteFile(path, data, 0600)
			if err != nil {
				log.Error().Err(err).Msg("Failed to save audio")
				return
			}
			log.Info().Str("path",path).Msg("Audio saved")
		}

		// try to get Document if any
		document := evt.Message.GetDocumentMessage()
		if document != nil {

			// check/creates user directory for files
			userDirectory := filepath.Join(exPath, "files", "user_"+txtid)
			_, err := os.Stat(userDirectory)
			if os.IsNotExist(err) {
				errDir := os.MkdirAll(userDirectory, 0751)
				if errDir != nil {
					log.Error().Err(errDir).Msg("Could not create user directory")
					return
				}
			}

			data, err := mycli.WAClient.Download(document)
			if err != nil {
				log.Error().Err(err).Msg("Failed to download document")
				return
			}
			extension := ""
			exts, err := mime.ExtensionsByType(document.GetMimetype())
			if err != nil {
				extension = exts[0]
			} else {
				filename := document.FileName
				extension = filepath.Ext(*filename)
			}
			path = filepath.Join(userDirectory, evt.Info.ID+extension)
			err = os.WriteFile(path, data, 0600)
			if err != nil {
				log.Error().Err(err).Msg("Failed to save document")
				return
			}
			log.Info().Str("path",path).Msg("Document saved")
		}
>>>>>>> 5d1e2523
	case *events.Receipt:
		postmap["type"] = "ReadReceipt"
		dowebhook = 1
		if evt.Type == events.ReceiptTypeRead || evt.Type == events.ReceiptTypeReadSelf {
			log.Info().Strs("id", evt.MessageIDs).Str("source", evt.SourceString()).Str("timestamp", fmt.Sprintf("%d", evt.Timestamp)).Msg("Message was read")
			if evt.Type == events.ReceiptTypeRead {
				postmap["state"] = "Read"
			} else {
				postmap["state"] = "ReadSelf"
			}
		} else if evt.Type == events.ReceiptTypeDelivered {
			postmap["state"] = "Delivered"
			log.Info().Str("id", evt.MessageIDs[0]).Str("source", evt.SourceString()).Str("timestamp", fmt.Sprintf("%d", evt.Timestamp)).Msg("Message delivered")
		} else {
			// Discard webhooks for inactive or other delivery types
			return
		}
	case *events.Presence:
		postmap["type"] = "Presence"
		dowebhook = 1
		if evt.Unavailable {
			postmap["state"] = "offline"
			if evt.LastSeen.IsZero() {
				log.Info().Str("from", evt.From.String()).Msg("User is now offline")
			} else {
				log.Info().Str("from", evt.From.String()).Str("lastSeen", fmt.Sprintf("%d", evt.LastSeen)).Msg("User is now offline")
			}
		} else {
			postmap["state"] = "online"
			log.Info().Str("from", evt.From.String()).Msg("User is now online")
		}
	case *events.HistorySync:
		// postmap["type"] = "HistorySync"
		// dowebhook = 1

		// // check/creates user directory for files
		// userDirectory := filepath.Join(exPath, "files", "user_"+txtid)
		// _, err := os.Stat(userDirectory)
		// if os.IsNotExist(err) {
		// 	errDir := os.MkdirAll(userDirectory, 0751)
		// 	if errDir != nil {
		// 		log.Error().Err(errDir).Msg("Could not create user directory")
		// 		return
		// 	}
		// }

		// id := atomic.AddInt32(&historySyncID, 1)
		// fileName := filepath.Join(userDirectory, "history-"+strconv.Itoa(int(id))+".json")
		// file, err := os.OpenFile(fileName, os.O_WRONLY|os.O_CREATE, 0600)
		// if err != nil {
		// 	log.Error().Err(err).Msg("Failed to open file to write history sync")
		// 	return
		// }
		// enc := json.NewEncoder(file)
		// enc.SetIndent("", "  ")
		// err = enc.Encode(evt.Data)
		// if err != nil {
		// 	log.Error().Err(err).Msg("Failed to write history sync")
		// 	return
		// }
		log.Info().Str("History Sync", evt.Data.String()).Msg("Wrote history sync")
		// _ = file.Close()
	case *events.AppState:
		log.Info().Str("index", fmt.Sprintf("%+v", evt.Index)).Str("actionValue", fmt.Sprintf("%+v", evt.SyncActionValue)).Msg("App state event received")
	case *events.LoggedOut:
		log.Info().Str("reason", evt.Reason.String()).Msg("Logged out")
		killchannel[mycli.userID] <- true
		sqlStmt := `UPDATE users SET connected=0 WHERE id=?`
		_, err := mycli.db.Exec(sqlStmt, mycli.userID)
		if err != nil {
			log.Error().Err(err).Msg(sqlStmt)
			return
		}
	case *events.ChatPresence:
		postmap["type"] = "ChatPresence"
		dowebhook = 1
		log.Info().Str("state", fmt.Sprintf("%s", evt.State)).Str("media", fmt.Sprintf("%s", evt.Media)).Str("chat", evt.MessageSource.Chat.String()).Str("sender", evt.MessageSource.Sender.String()).Msg("Chat Presence received")
	case *events.CallOffer:
		log.Info().Str("event", fmt.Sprintf("%+v", evt)).Msg("Got call offer")
	case *events.CallAccept:
		log.Info().Str("event", fmt.Sprintf("%+v", evt)).Msg("Got call accept")
	case *events.CallTerminate:
		log.Info().Str("event", fmt.Sprintf("%+v", evt)).Msg("Got call terminate")
	case *events.CallOfferNotice:
		log.Info().Str("event", fmt.Sprintf("%+v", evt)).Msg("Got call offer notice")
	case *events.CallRelayLatency:
		log.Info().Str("event", fmt.Sprintf("%+v", evt)).Msg("Got call relay latency")
	default:
		log.Warn().Str("event", fmt.Sprintf("%+v", evt)).Msg("Unhandled event")
	}

	if dowebhook == 1 {
		// call webhook
		webhookurl := ""
		myuserinfo, found := userinfocache.Get(mycli.token)
		if !found {
			log.Warn().Str("token", mycli.token).Msg("Could not call webhook as there is no user for this token")
		} else {
			webhookurl = myuserinfo.(Values).Get("Webhook")
		}

		if !Find(mycli.subscriptions, postmap["type"].(string)) && !Find(mycli.subscriptions, "All") {
			log.Warn().Str("type", postmap["type"].(string)).Msg("Skipping webhook. Not subscribed for this type")
			return
		}

		if webhookurl != "" {
			log.Info().Str("url", webhookurl).Msg("Calling webhook")
			values, _ := json.Marshal(postmap)
			data := map[string]string{
				"jsonData":  string(values),
				"token": mycli.token,
			}
			if path == "" {
				go callHook(webhookurl, data, mycli.userID)
			} else {
				// Create a channel to capture error from the goroutine
				errChan := make(chan error, 1)
				go func() {
					err := callHookFile(webhookurl, data, mycli.userID, path)
					errChan <- err
				}()

				// Optionally handle the error from the channel
				if err := <-errChan; err != nil {
					log.Error().Err(err).Msg("Error calling hook file")
				}
			}
		} else {
			log.Warn().Str("userid", strconv.Itoa(mycli.userID)).Msg("No webhook set for user")
		}
	}
}<|MERGE_RESOLUTION|>--- conflicted
+++ resolved
@@ -353,7 +353,6 @@
 			metaParts = append(metaParts, "ephemeral")
 		}
 
-<<<<<<< HEAD
 		log.Info().Str("id", evt.Info.ID).Str("source", evt.Info.SourceString()).Str("parts", strings.Join(metaParts, ", ")).Msg("Message Received")
 
 		// // try to get Image if any
@@ -452,112 +451,6 @@
 		// 	}
 		// 	log.Info().Str("path", path).Msg("Document saved")
 		// }
-=======
-		log.Info().Str("id",evt.Info.ID).Str("source",evt.Info.SourceString()).Str("parts",strings.Join(metaParts,", ")).Msg("Message Received")
-
-		// try to get Image if any
-		img := evt.Message.GetImageMessage()
-		if img != nil {
-
-			// check/creates user directory for files
-			userDirectory := filepath.Join(exPath, "files", "user_"+txtid)
-			_, err := os.Stat(userDirectory)
-			if os.IsNotExist(err) {
-				errDir := os.MkdirAll(userDirectory, 0751)
-				if errDir != nil {
-					log.Error().Err(errDir).Msg("Could not create user directory")
-					return
-				}
-			}
-
-			data, err := mycli.WAClient.Download(img)
-			if err != nil {
-				log.Error().Err(err).Msg("Failed to download image")
-				return
-			}
-			exts, _ := mime.ExtensionsByType(img.GetMimetype())
-			path = filepath.Join(userDirectory, evt.Info.ID+exts[0])
-			err = os.WriteFile(path, data, 0600)
-			if err != nil {
-				log.Error().Err(err).Msg("Failed to save image")
-				return
-			}
-			log.Info().Str("path",path).Msg("Image saved")
-		}
-
-		// try to get Audio if any
-		audio := evt.Message.GetAudioMessage()
-		if audio != nil {
-
-			// check/creates user directory for files
-			userDirectory := filepath.Join(exPath, "files", "user_"+txtid)
-			_, err := os.Stat(userDirectory)
-			if os.IsNotExist(err) {
-				errDir := os.MkdirAll(userDirectory, 0751)
-				if errDir != nil {
-					log.Error().Err(errDir).Msg("Could not create user directory")
-					return
-				}
-			}
-
-			data, err := mycli.WAClient.Download(audio)
-			if err != nil {
-				log.Error().Err(err).Msg("Failed to download audio")
-				return
-			}
-			exts, _ := mime.ExtensionsByType(audio.GetMimetype())
-			var ext string
-			if len(exts) > 0 {
-				ext = exts[0]
-			} else {
-				ext = ".ogg"
-			}
-			path = filepath.Join(userDirectory, evt.Info.ID+ext)
-			err = os.WriteFile(path, data, 0600)
-			if err != nil {
-				log.Error().Err(err).Msg("Failed to save audio")
-				return
-			}
-			log.Info().Str("path",path).Msg("Audio saved")
-		}
-
-		// try to get Document if any
-		document := evt.Message.GetDocumentMessage()
-		if document != nil {
-
-			// check/creates user directory for files
-			userDirectory := filepath.Join(exPath, "files", "user_"+txtid)
-			_, err := os.Stat(userDirectory)
-			if os.IsNotExist(err) {
-				errDir := os.MkdirAll(userDirectory, 0751)
-				if errDir != nil {
-					log.Error().Err(errDir).Msg("Could not create user directory")
-					return
-				}
-			}
-
-			data, err := mycli.WAClient.Download(document)
-			if err != nil {
-				log.Error().Err(err).Msg("Failed to download document")
-				return
-			}
-			extension := ""
-			exts, err := mime.ExtensionsByType(document.GetMimetype())
-			if err != nil {
-				extension = exts[0]
-			} else {
-				filename := document.FileName
-				extension = filepath.Ext(*filename)
-			}
-			path = filepath.Join(userDirectory, evt.Info.ID+extension)
-			err = os.WriteFile(path, data, 0600)
-			if err != nil {
-				log.Error().Err(err).Msg("Failed to save document")
-				return
-			}
-			log.Info().Str("path",path).Msg("Document saved")
-		}
->>>>>>> 5d1e2523
 	case *events.Receipt:
 		postmap["type"] = "ReadReceipt"
 		dowebhook = 1
@@ -668,8 +561,8 @@
 			log.Info().Str("url", webhookurl).Msg("Calling webhook")
 			values, _ := json.Marshal(postmap)
 			data := map[string]string{
-				"jsonData":  string(values),
-				"token": mycli.token,
+				"jsonData": string(values),
+				"token":    mycli.token,
 			}
 			if path == "" {
 				go callHook(webhookurl, data, mycli.userID)
